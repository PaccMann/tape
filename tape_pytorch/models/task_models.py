from typing import Optional, Sequence, Dict
import json
import torch
import torch.nn as nn
import torch.nn.functional as F
from pytorch_transformers.modeling_bert import BertOnlyMLMHead
from pytorch_transformers.modeling_bert import BertLayerNorm
from pytorch_transformers.modeling_utils import PretrainedConfig
from pytorch_transformers.modeling_utils import PreTrainedModel
from torch.nn.utils.weight_norm import weight_norm

from tape_pytorch.registry import registry

from .base_models import Transformer, LSTM, Bepler, UniRep
from .resnet import ResNet


BASE_MODEL_CLASSES = {
    'transformer': Transformer,
    'resnet': ResNet,
    'lstm': LSTM,
    'unirep': UniRep,
    'bepler': Bepler}


class TAPEConfig(PretrainedConfig):
    r"""
        Arguments:
            vocab_size_or_config_json_file: Vocabulary size of `inputs_ids` in `BertModel`.
    """
    # pretrained_config_archive_map = BERT_PRETRAINED_CONFIG_ARCHIVE_MAP

    def __init__(self,
                 other_config_or_json_file,
                 base_model=None,
                 **kwargs):
        super().__init__(**kwargs)
        if isinstance(other_config_or_json_file, str):
            with open(other_config_or_json_file, "r", encoding='utf-8') as reader:
                json_config = json.loads(reader.read())
            for key, value in json_config.items():
                self.__dict__[key] = value
        elif isinstance(other_config_or_json_file, dict):
            for key, value in other_config_or_json_file.items():
                self.__dict__[key] = value
        elif isinstance(other_config_or_json_file, PretrainedConfig):
            for key, value in other_config_or_json_file.to_dict().items():
                self.__dict__[key] = value
        else:
            raise ValueError("First argument must be either a config file (PretrainedConfig)"
                             "or the path to a pretrained model config file (str)")

        if getattr(self, 'base_model', None) is None:
            if base_model is None:
                raise ValueError("Must pass a base model class")
            self.base_model = base_model

        if self.base_model not in BASE_MODEL_CLASSES:
            raise ValueError(f"Unirecognized base model class {self.base_model}")

<<<<<<< HEAD
        if getattr(self, 'num_classes', None) is None:
            self.num_classes = num_classes
        else:
            assert num_classes is None or self.num_classes == num_classes

        if not hasattr(self, 'output_size'):
            self.output_size = self.hidden_size

=======
>>>>>>> 6012b5e5
    @classmethod
    def from_dict(cls, json_object):
        """Constructs a `Config` from a Python dictionary of parameters."""
        config = cls(json_object)
        return config


class TAPEPreTrainedModel(PreTrainedModel):

    # Output keys
    SEQUENCE_EMBEDDING_KEY = 'sequence_embedding'
    POOLED_EMBEDDING_KEY = 'pooled_embedding'
    HIDDEN_STATES_KEY = 'hidden_states'
    ATTENTIONS_KEY = 'attentions'
    LOSS_KEY = 'loss'

    config_class = TAPEConfig
    base_model_prefix = "base_model"

    def _convert_outputs_to_dictionary(self, outputs: Sequence[torch.Tensor]) \
            -> Dict[str, torch.Tensor]:
        cls = self.__class__
        dict_outputs = {}
        dict_outputs[cls.SEQUENCE_EMBEDDING_KEY] = outputs[0]
        dict_outputs[cls.POOLED_EMBEDDING_KEY] = outputs[1]

        if self.config.output_hidden_states and self.config.output_attentions:
            dict_outputs[cls.HIDDEN_STATES_KEY] = outputs[2]
            dict_outputs[cls.ATTENTIONS_KEY] = outputs[3]
        elif self.config.output_hidden_states:
            dict_outputs[cls.HIDDEN_STATES_KEY] = outputs[2]
        elif self.config.output_attentions:
            dict_outputs[cls.ATTENTIONS_KEY] = outputs[2]

        return dict_outputs

    def init_weights(self, module):
        """ Initialize the weights """
        if isinstance(module, (nn.Linear, nn.Embedding)):
            # Slightly different from the TF version which uses
            # truncated_normal for initialization
            # cf https://github.com/pytorch/pytorch/pull/5617
            module.weight.data.normal_(mean=0.0, std=self.config.initializer_range)
        elif isinstance(module, BertLayerNorm):
            module.bias.data.zero_()
            module.weight.data.fill_(1.0)
        if isinstance(module, nn.Linear) and module.bias is not None:
            module.bias.data.zero_()


@registry.register_task_model('embed')
class EmbedModel(TAPEPreTrainedModel):

    def __init__(self, config):
        super().__init__(config)
        self.base_model = BASE_MODEL_CLASSES[config.base_model](config)

        self.apply(self.init_weights)

    def forward(self,
                input_ids,
                attention_mask=None,
                target=None):
        # sequence_output, pooled_output, (hidden_states), (attention)
        outputs = self._convert_outputs_to_dictionary(
            self.base_model(input_ids, attention_mask=attention_mask))
        return outputs


@registry.register_task_model('pfam')
class MaskedLMModel(TAPEPreTrainedModel):

    TARGET_KEY = 'masked_lm_labels'
    PREDICTION_KEY = 'prediction_scores'
    PREDICTION_IS_SEQUENCE = True

    def __init__(self, config):
        super().__init__(config)
        self.base_model = BASE_MODEL_CLASSES[config.base_model](config)
        self.classify = BertOnlyMLMHead(config)

        if config.output_size != config.hidden_size:
            self.project = nn.Linear(config.output_size, config.hidden_size)
        else:
            self.project = lambda x: x

        self.apply(self.init_weights)
        self.tie_weights()

    def tie_weights(self):
        """ Make sure we are sharing the input and output embeddings.
            Export to TorchScript can't handle parameter sharing so we are cloning them instead.
        """
        self._tie_or_clone_weights(self.classify.predictions.decoder,
                                   self.base_model.embeddings.word_embeddings)

    def forward(self,
                input_ids,
                attention_mask=None,
                masked_lm_labels=None,
                clan_labels=None,
                family_labels=None):

        cls = self.__class__
        outputs = self._convert_outputs_to_dictionary(
            self.base_model(input_ids, position_ids=None, token_type_ids=None,
                            attention_mask=attention_mask, head_mask=None))
        prediction_scores = self.classify(self.project(outputs[cls.SEQUENCE_EMBEDDING_KEY]))

        outputs[cls.PREDICTION_KEY] = prediction_scores

        if masked_lm_labels is not None:
            # loss_fct = CrossEntropyLoss(ignore_index=-1)
            masked_lm_loss = F.cross_entropy(
                prediction_scores.view(-1, self.config.vocab_size),
                masked_lm_labels.view(-1),
                ignore_index=-1)
            outputs[cls.LOSS_KEY] = masked_lm_loss

        return outputs


@registry.register_task_model('fluorescence')
@registry.register_task_model('stability')
class FloatPredictModel(TAPEPreTrainedModel):

    TARGET_KEY = 'target'
    PREDICTION_KEY = 'float_prediction'
    PREDICTION_IS_SEQUENCE = False

    def __init__(self, config):
        super().__init__(config)
        self.base_model = BASE_MODEL_CLASSES[config.base_model](config)
        self.predict = SimpleMLP(config.hidden_size, config.hidden_size * 2, 1, 0.5)

        self.apply(self.init_weights)

    def forward(self,
                input_ids,
                attention_mask=None,
                target=None):
        cls = self.__class__
        # sequence_output, pooled_output, (hidden_states), (attention)
        outputs = self._convert_outputs_to_dictionary(
            self.base_model(input_ids, attention_mask=attention_mask))
        float_prediction = self.predict(outputs[cls.POOLED_EMBEDDING_KEY])

        outputs[cls.PREDICTION_KEY] = float_prediction

        if target is not None:
            target = target.reshape_as(float_prediction)
            loss = F.mse_loss(float_prediction, target)
            outputs[cls.LOSS_KEY] = loss

        # (float_prediction_loss), float_prediction, (hidden_states), (attentions)
        return outputs


class SequenceClassificationModel(TAPEPreTrainedModel):

    TARGET_KEY = 'label'
    PREDICTION_KEY = 'class_scores'
    PREDICTION_IS_SEQUENCE = False

    def __init__(self, config, num_classes):
        super().__init__(config)
        self.base_model = BASE_MODEL_CLASSES[config.base_model](config)
        self.predict = SimpleMLP(
            config.hidden_size, config.hidden_size * 2, num_classes, 0.5)

        self.apply(self.init_weights)

    def forward(self,
                input_ids,
                attention_mask=None,
                label=None):
        cls = self.__class__
        # sequence_output, pooled_output, (hidden_states), (attention)
        outputs = self._convert_outputs_to_dictionary(
            self.base_model(input_ids, attention_mask=attention_mask))
        class_scores = self.predict(outputs[cls.POOLED_EMBEDDING_KEY])
        outputs[cls.PREDICTION_KEY] = class_scores

        if label is not None:
            loss = F.cross_entropy(class_scores, label)
            outputs[cls.LOSS_KEY] = loss

        return outputs  # (class_prediction_loss), class_scores, (hidden_states), (attentions)


@registry.register_task_model('remote_homology')
class RemoteHomologyModel(SequenceClassificationModel):

    def __init__(self, config):
        super().__init__(config, 1195)


class SequenceToSequenceClassificationModel(TAPEPreTrainedModel):

    TARGET_KEY = 'sequence_labels'
    PREDICTION_KEY = 'sequence_class_scores'
    PREDICTION_IS_SEQUENCE = True

    def __init__(self, config, num_classes: int):
        super().__init__(config)
        if config.num_classes is None:
            raise ValueError("Must pass value for num_classes")
        self.base_model = BASE_MODEL_CLASSES[config.base_model](config)
        self.predict = SimpleMLP(
            config.hidden_size, config.hidden_size * 2, num_classes, 0.5)

        self.apply(self.init_weights)

    def forward(self,
                input_ids,
                attention_mask=None,
                sequence_labels=None,
                token_lengths=None):
        cls = self.__class__
        # sequence_output, pooled_output, (hidden_states), (attention)
        outputs = self._convert_outputs_to_dictionary(
            self.base_model(input_ids, attention_mask=attention_mask))

        sequence_embedding = outputs[cls.SEQUENCE_EMBEDDING_KEY]
        if token_lengths is not None:
            new_sequences = []
            for seq_embed, seq_tok_lengths in zip(sequence_embedding, token_lengths):
                expanded_seq = []
                for embed, n in zip(seq_embed, seq_tok_lengths):
                    if n == 0:
                        continue
                    embed = embed.repeat(n).view(n, self.config.hidden_size)
                    expanded_seq.append(embed)
                expanded_seq = torch.cat(expanded_seq, 0)
                new_sequences.append(expanded_seq)

            max_len = max(seq.size(0) for seq in new_sequences)
            new_sequences = [F.pad(embed, [0, 0, 0, max_len - embed.size(0)])
                             for embed in new_sequences]

            sequence_embedding = torch.stack(new_sequences, 0)
            sequence_embedding = sequence_embedding[:, :sequence_labels.size(1)]

        sequence_class_scores = self.predict(sequence_embedding)
        outputs[cls.PREDICTION_KEY] = sequence_class_scores

        if sequence_labels is not None:
            loss = F.cross_entropy(
                sequence_class_scores.view(-1, sequence_class_scores.size(2)),
                sequence_labels.view(-1),
                ignore_index=-1)
            outputs[cls.LOSS_KEY] = loss

        # (sequence_class_prediction_loss), class_scores, (hidden_states), (attentions)
        return outputs


@registry.register_task_model('secondary_structure')
class SS3ClassModel(SequenceToSequenceClassificationModel):

    def __init__(self, config):
        super().__init__(config, 3)


class SimpleMLP(nn.Module):

    def __init__(self, in_dim, hid_dim, out_dim, dropout):
        super().__init__()
        self.main = nn.Sequential(
            weight_norm(nn.Linear(in_dim, hid_dim), dim=None),
            nn.ReLU(),
            nn.Dropout(dropout, inplace=True),
            weight_norm(nn.Linear(hid_dim, out_dim), dim=None))

    def forward(self, x):
        return self.main(x)<|MERGE_RESOLUTION|>--- conflicted
+++ resolved
@@ -58,17 +58,6 @@
         if self.base_model not in BASE_MODEL_CLASSES:
             raise ValueError(f"Unirecognized base model class {self.base_model}")
 
-<<<<<<< HEAD
-        if getattr(self, 'num_classes', None) is None:
-            self.num_classes = num_classes
-        else:
-            assert num_classes is None or self.num_classes == num_classes
-
-        if not hasattr(self, 'output_size'):
-            self.output_size = self.hidden_size
-
-=======
->>>>>>> 6012b5e5
     @classmethod
     def from_dict(cls, json_object):
         """Constructs a `Config` from a Python dictionary of parameters."""
